/**
 * Copyright 2015 Google Inc.
 *
 * Licensed under the Apache License, Version 2.0 (the "License");
 * you may not use this file except in compliance with the License.
 * You may obtain a copy of the License at
 *
 *     http://www.apache.org/licenses/LICENSE-2.0
 *
 * Unless required by applicable law or agreed to in writing, software
 * distributed under the License is distributed on an "AS IS" BASIS,
 * WITHOUT WARRANTIES OR CONDITIONS OF ANY KIND, either express or implied.
 * See the License for the specific language governing permissions and
 * limitations under the License.
 *
 * @fileoverview Implements the EME manager.
 */

goog.provide('shaka.media.EmeManager');

goog.require('shaka.asserts');
goog.require('shaka.log');
goog.require('shaka.media.StreamConfig');
goog.require('shaka.player.Defaults');
goog.require('shaka.player.DrmInfo');
goog.require('shaka.util.EventManager');
goog.require('shaka.util.FakeEvent');
goog.require('shaka.util.FakeEventTarget');
goog.require('shaka.util.LicenseRequest');
goog.require('shaka.util.MapUtils');
goog.require('shaka.util.MultiMap');
goog.require('shaka.util.PublicPromise');
goog.require('shaka.util.Uint8ArrayUtils');


/**
 * @event shaka.media.EmeManager.SessionReadyEvent
 * @description Fired when a new MediaKeySession is ready.
 * @property {string} type 'sessionReady'
 * @property {MediaKeySession} detail
 */



/**
 * Creates the EME manager.
 *
 * @param {shaka.player.Player} player The player instance.
 * @param {!HTMLVideoElement} video The video element.
 * @param {!shaka.player.IVideoSource} videoSource The video source.
 *
 * @fires shaka.media.EmeManager.SessionReadyEvent
 * @fires shaka.player.Player.ErrorEvent
 *
 * @constructor
 * @struct
 * @extends {shaka.util.FakeEventTarget}
 */
shaka.media.EmeManager = function(player, video, videoSource) {
  shaka.util.FakeEventTarget.call(this, player);

  /** @private {shaka.player.Player} */
  this.player_ = player;

  /** @private {!HTMLVideoElement} */
  this.video_ = video;

  /** @private {!shaka.player.IVideoSource} */
  this.videoSource_ = videoSource;

  /** @private {MediaKeys} */
  this.mediaKeys_ = null;

  /** @private {shaka.player.DrmInfo} */
  this.drmInfo_ = null;

  /** @private {!shaka.util.EventManager} */
  this.eventManager_ = new shaka.util.EventManager();

  /** @private {Object.<string, boolean>} */
  this.requestGenerated_ = {};

  /** @private {!Array.<!MediaKeySession>} */
  this.sessions_ = [];

  /** @private {number} */
  this.numUpdates_ = 0;

  /**
   * Resolved when all sessions are probably ready.  This is a heuristic, and
   * is intended to support persisting licenses for offline playback.
   * @private {!shaka.util.PublicPromise}
   */
  this.allSessionsPresumedReady_ = new shaka.util.PublicPromise();

  /** @private {?number} */
  this.allSessionsReadyTimer_ = null;

  /** @private {number} */
  this.licenseRequestTimeout_ = shaka.player.Defaults.LICENSE_REQUEST_TIMEOUT;
};
goog.inherits(shaka.media.EmeManager, shaka.util.FakeEventTarget);


/**
 * Destroys the EME manager.
 * @suppress {checkTypes} to set otherwise non-nullable types to null.
 */
shaka.media.EmeManager.prototype.destroy = function() {
  this.parent = null;

  for (var i = 0; i < this.sessions_.length; ++i) {
    // Ignore any errors when closing the sessions.  One such error would be
    // an invalid state error triggered by closing a session which has not
    // generated any key requests.
    this.sessions_[i].close().catch(function() {});
  }
  this.sessions_ = [];
  this.mediaKeys_ = null;
  this.drmInfo_ = null;
  this.requestGenerated_ = null;

  this.eventManager_.destroy();
  this.eventManager_ = null;

  this.videoSource_ = null;  // not owned by us, do not destroy
  this.video_ = null;
};


/**
 * Initializes the DrmInfo by choosing from stream configurations provided
 * by the video source.  This function sets |mediaKeys_| and |drmInfo_|.
 * @return {!Promise}
 */
shaka.media.EmeManager.prototype.initialize = function() {
  shaka.asserts.assert(this.mediaKeys_ == null);
  shaka.asserts.assert(this.video_.mediaKeys == null);
  shaka.asserts.assert(this.drmInfo_ == null);

  /** @type {!shaka.util.MultiMap.<!shaka.media.StreamConfig>} */
  var chosenStreams = new shaka.util.MultiMap();  // indexed by content type
  var configs = this.videoSource_.getConfigurations();

  this.chooseUnencrypted_(configs, chosenStreams);
  var mediaKeySystemConfigs =
      this.buildKeySystemQueries_(configs, chosenStreams);

  if (Object.keys(mediaKeySystemConfigs).length == 0) {
    // All streams are unencrypted.
    this.videoSource_.selectConfigurations(chosenStreams);
    this.allSessionsPresumedReady_.resolve();
    return Promise.resolve();
  }

  // Build a Promise chain which tries all MediaKeySystemConfigurations.
  // Don't use Promise.reject(), since that will cause Chrome to complain about
  // uncaught errors.  Build the entire chain first, then reject instigator.
  var instigator = new shaka.util.PublicPromise();
  var p = this.buildKeySystemPromiseChain_(mediaKeySystemConfigs, instigator);
  p = p.then(this.chooseEncrypted_.bind(this, configs, chosenStreams));
  p = p.then(this.setupMediaKeys_.bind(this));
  // Start the key system search process and return the chain.
  instigator.reject(null);
  // This chain is only the DRM section of the overall load() chain.
  // Final error handling is done at the end of Player.load().
  return p;
};


/**
 * @param {number} timeoutMs A timeout in ms after which the promise should be
 *     rejected.
 * @return {!Promise} resolved when all sessions are presumed ready.
 */
shaka.media.EmeManager.prototype.allSessionsReady = function(timeoutMs) {
  if (this.allSessionsReadyTimer_ == null) {
    this.allSessionsReadyTimer_ = window.setTimeout(
        function() {
          var error = new Error('Timeout waiting for sessions.');
          error.type = 'storage';
          this.allSessionsPresumedReady_.reject(error);
        }.bind(this), timeoutMs);
  }
  return this.allSessionsPresumedReady_;
};


/**
 * Choose unencrypted streams for each type if possible.  Store chosen streams
 * into chosenStreams.
 *
 * @param {!Array.<!shaka.media.StreamConfig>} configs A list of configurations
 *     supported by the video source.
 * @param {!shaka.util.MultiMap.<!shaka.media.StreamConfig>} chosenStreams
 *     Chosen streams indexed by content type.
 * @private
 */
shaka.media.EmeManager.prototype.chooseUnencrypted_ =
    function(configs, chosenStreams) {
  for (var i = 0; i < configs.length; ++i) {
    var cfg = configs[i];
    shaka.asserts.assert(cfg.drmInfo != null);
    if (cfg.drmInfo.keySystem) continue;

    // Ideally, the source would have already screened contents for basic type
    // support, but assume that hasn't happened and check the MIME type.
    if (cfg.fullMimeType &&
        !shaka.player.Player.isTypeSupported(cfg.fullMimeType)) continue;

    chosenStreams.push(cfg.contentType, cfg);
  }
};


/**
 * Build a set of MediaKeySystemConfigs to query for encrypted stream support.
 *
 * @param {!Array.<!shaka.media.StreamConfig>} configs A list of configurations
 *     supported by the video source.
 * @param {!shaka.util.MultiMap.<!shaka.media.StreamConfig>} chosenStreams
 *     Chosen streams indexed by content type.
 * @return {!Object.<string, !MediaKeySystemConfiguration>} Key system configs,
 *     indexed by key system.
 * @throws {Error} if DrmInfo is missing.
 * @private
 */
shaka.media.EmeManager.prototype.buildKeySystemQueries_ =
    function(configs, chosenStreams) {
  /** @type {!Object.<string, !MediaKeySystemConfiguration>} */
  var mediaKeySystemConfigs = {};  // indexed by key system
  var anythingSpecified = false;
  for (var i = 0; i < configs.length; ++i) {
    var cfg = configs[i];
    shaka.asserts.assert(cfg.drmInfo != null);
    if (!cfg.drmInfo.keySystem) continue;

    if (chosenStreams.has(cfg.contentType)) continue;

    var keySystem = cfg.drmInfo.keySystem;
    var mksc = mediaKeySystemConfigs[keySystem];
    if (!mksc) {
      mksc = this.createMediaKeySystemConfig_(cfg.drmInfo);
      mediaKeySystemConfigs[keySystem] = mksc;
    }

    // Only check for an empty MIME type after creating mksc.
    // This allows an empty mksc for sources which don't know their MIME types,
    // which EME treats as "no restrictions."
    if (!cfg.fullMimeType) continue;

    var capName = cfg.contentType + 'Capabilities';
    if (!(capName in mksc)) continue;  // Not a capability we can check for!

    anythingSpecified = true;
    if (!mksc[capName]) {
      mksc[capName] = [];
    }

    var robustness;
    if (cfg.contentType == 'audio') {
      robustness = cfg.drmInfo.audioRobustness;
    } else if (cfg.contentType == 'video') {
      robustness = cfg.drmInfo.videoRobustness;
    }

    mksc[capName].push({
      contentType: cfg.fullMimeType,
      robustness: robustness
    });

    shaka.log.info('MKSC', mksc);
  }

  // If nothing is specified, we will never match anything up later.
  // This little hack fixes support for HTTPVideoSource.
  if (!anythingSpecified) {
    if (configs.length) {
      this.drmInfo_ = configs[0].drmInfo;
    } else {
      // There should be at least one DrmInfo, i.e., a placeholder for
      // unencrypted content with keySytem == ''.
      var error = new Error('No DrmInfo exists!');
      error.type = 'drm';
      throw error;
    }
  }

  return mediaKeySystemConfigs;
};


/**
 * Creates a MediaKeySystemConfiguration from the given DrmInfo.
 *
 * @param {!shaka.player.DrmInfo} drmInfo
 * @return {!MediaKeySystemConfiguration}
 * @private
 */
shaka.media.EmeManager.prototype.createMediaKeySystemConfig_ = function(
    drmInfo) {
  var distinctiveIdentifier =
      drmInfo.distinctiveIdentifierRequired ? 'required' : 'optional';

  var persistentState =
      (drmInfo.persistentStateRequired || this.videoSource_.isOffline()) ?
      'required' :
      'optional';

  return {
    audioCapabilities: undefined,
    videoCapabilities: undefined,
    initDataTypes: undefined,
    distinctiveIdentifier: distinctiveIdentifier,
    persistentState: persistentState
  };
};


/**
 * Build a promise chain to check each MediaKey configuration.  If the first
 * config fails, the next will be checked as a series of fallbacks.
 *
 * @param {!Object.<string, !MediaKeySystemConfiguration>} mediaKeySystemConfigs
 *     MediaKeySystemConfiguration} Key system configs, indexed by key system.
 * @param {!Promise} p The beginning of the promise chain, which should be
 *     rejected to start the series of fallback queries.
 * @return {!Promise.<!MediaKeySystemAccess>}
 * @private
 */
shaka.media.EmeManager.prototype.buildKeySystemPromiseChain_ =
    function(mediaKeySystemConfigs, p) {
  for (var keySystem in mediaKeySystemConfigs) {
    var mksc = mediaKeySystemConfigs[keySystem];
    p = p.catch(function() {
      // If the prior promise was rejected, try the next key system in the list.
      return navigator.requestMediaKeySystemAccess(keySystem, [mksc]);
    });
  }
  if (this.videoSource_.isOffline()) {
    p = p.catch(function() {
      throw Error(
          'Either none of the requested key systems are supported or none of ' +
          'the requested key systems support persistent state.');
    });
  }
  return p;
};


/**
 * When a key system query succeeds, chooses encrypted streams which match the
 * chosen MediaKeySystemConfiguration, then creates a MediaKeys instance.
 *
 * @param {!Array.<!shaka.media.StreamConfig>} configs A list of configurations
 *     supported by the video source.
 * @param {!shaka.util.MultiMap.<!shaka.media.StreamConfig>} chosenStreams
 *     Chosen streams indexed by content type.
 * @param {!MediaKeySystemAccess} mediaKeySystemAccess
 * @return {!Promise.<!MediaKeys>}
 * @private
 */
shaka.media.EmeManager.prototype.chooseEncrypted_ =
    function(configs, chosenStreams, mediaKeySystemAccess) {
  var keySystem = mediaKeySystemAccess.keySystem;
  var mksc = mediaKeySystemAccess.getConfiguration();
  var emeTypes = ['audio', 'video'];

  for (var i = 0; i < emeTypes.length; ++i) {
    var contentType = emeTypes[i];
    if (chosenStreams.has(contentType)) continue;  // not needed!

    var capName = contentType + 'Capabilities';
    var caps = mksc[capName];
    if (!caps || !caps.length) continue;  // type not found!
    caps = caps[0];

    // Find which StreamConfigs match the selected MediaKeySystemConfiguration.
    var chosenCfgs = [];
    var chosenIds = {};
    for (var j = 0; j < configs.length; ++j) {
      var cfg = configs[j];
      if (cfg.drmInfo.keySystem == keySystem &&
          cfg.fullMimeType == caps.contentType &&
          !(cfg.id in chosenIds)) {
        chosenCfgs.push(cfg);
        chosenIds[cfg.id] = true;

        // Combine the DrmInfos from all chosen StreamConfigs.
        if (!this.drmInfo_) {
          this.drmInfo_ = cfg.drmInfo;
        } else {
          var newDrmInfo = /** @type {!shaka.player.DrmInfo} */(cfg.drmInfo);
          this.drmInfo_.combine(newDrmInfo);
        }
      }
    }

    shaka.asserts.assert(chosenCfgs.length);
    chosenStreams.set(contentType, chosenCfgs);
  }

  this.videoSource_.selectConfigurations(chosenStreams);
  return mediaKeySystemAccess.createMediaKeys();
};


/**
 * Sets up MediaKeys after it has been created.  The MediaKeys instance will be
 * attached to the video, any fake events will be generated, and any event
 * listeners will be attached to the video.
 *
 * @param {!MediaKeys} mediaKeys
 * @return {!Promise}
 * @private
 */
shaka.media.EmeManager.prototype.setupMediaKeys_ = function(mediaKeys) {
  this.mediaKeys_ = mediaKeys;
  return this.video_.setMediaKeys(this.mediaKeys_).then(
      shaka.util.TypedBind(this, function() {
        // If server certificate is provided, then set is up.
        if (this.drmInfo_.serverCertificate) {
          return this.mediaKeys_.setServerCertificate(
              this.drmInfo_.serverCertificate);
        } else {
          return Promise.resolve();
        }
      })
  ).then(shaka.util.TypedBind(this, function() {
    shaka.asserts.assert(this.video_.mediaKeys);
    shaka.asserts.assert(this.video_.mediaKeys == this.mediaKeys_);
    if (this.videoSource_.getSessionIds().length > 0) {
      this.loadSessions_();
    } else {
      this.generateFakeEncryptedEvents_();

      // Explicit init data for any one stream is sufficient to suppress
      // 'encrypted' events for all streams.
      if (this.drmInfo_.initDatas.length == 0) {
        this.eventManager_.listen(
            this.video_,
            'encrypted',
            /** @type {shaka.util.EventManager.ListenerType} */(
            this.onEncrypted_.bind(this)));
      }
    }
  }));
};


/**
 * Generate and dispatch any fake 'encrypted' events for |drmInfo_|.
 * @private
 */
shaka.media.EmeManager.prototype.generateFakeEncryptedEvents_ = function() {
  shaka.asserts.assert(this.drmInfo_);

  for (var i = 0; i < this.drmInfo_.initDatas.length; ++i) {
    var initData = this.drmInfo_.initDatas[i];

    // This DrmInfo has init data information which should override that found
    // in the actual stream.  Therefore, we fake an 'encrypted' event and
    // ignore the actual 'encrypted' events from the browser.
    var event = /** @type {!MediaEncryptedEvent} */ ({
      type: 'encrypted',
      initDataType: initData.initDataType,
      initData: initData.initData
    });

    this.onEncrypted_(event);
  }
};


/**
 * EME 'encrypted' event handler.
 *
 * @param {!MediaEncryptedEvent} event The EME 'encrypted' event.
 * @private
 */
shaka.media.EmeManager.prototype.onEncrypted_ = function(event) {
  // Suppress duplicate init data.
  shaka.asserts.assert(event.initData);
  var initData = new Uint8Array(event.initData);
  var initDataKey = shaka.util.Uint8ArrayUtils.key(initData);

  shaka.asserts.assert(this.drmInfo_);
  if (this.requestGenerated_[initDataKey]) {
    return;
  }

  shaka.log.info('onEncrypted_', initData, event);
  try {
    var session = this.createSession_();
  } catch (exception) {
    var event2 = shaka.util.FakeEvent.createErrorEvent(exception);
    this.dispatchEvent(event2);
    this.allSessionsPresumedReady_.reject(exception);
    return;
  }
  shaka.asserts.assert(event.initData);
  var p = session.generateRequest(event.initDataType,
      /** @type {!BufferSource} */(event.initData));
  this.requestGenerated_[initDataKey] = true;

  p.catch(shaka.util.TypedBind(this,
      /** @param {*} error */
      function(error) {
        if (!this.requestGenerated_) {
          // The EmeManager has already been destroyed.
          return;
        }
        this.requestGenerated_[initDataKey] = false;
        var event = shaka.util.FakeEvent.createErrorEvent(error);
        this.dispatchEvent(event);
        this.allSessionsPresumedReady_.reject(error);
      })
  );
  this.sessions_.push(session);
};


/**
 * Loads persistent sessions via sessionId saved within videoSource.
 * @private
 */
shaka.media.EmeManager.prototype.loadSessions_ = function() {
  var persistentSessionIds = this.videoSource_.getSessionIds();
  shaka.asserts.assert(persistentSessionIds.length > 0);
  for (var i = 0; i < persistentSessionIds.length; ++i) {
    var session = this.createSession_();
    var p = session.load(persistentSessionIds[i]);
    this.sessions_.push(session);

    p.catch(shaka.util.TypedBind(this,
        /** @param {*} error */
        function(error) {
          var event = shaka.util.FakeEvent.createErrorEvent(error);
          this.dispatchEvent(event);
        })
    );
  }
};


/**
 * Creates a new MediaKeySession.
 * @return {MediaKeySession}
 * @private
 */
shaka.media.EmeManager.prototype.createSession_ = function() {
  var session = null;
  if (this.videoSource_.isOffline()) {
    try {
      session = this.mediaKeys_.createSession('persistent-license');
    } catch (e) {
      throw Error(
          'Persistent licenses are not supported by this key system or ' +
          'platform.');
    }
  } else {
    session = this.mediaKeys_.createSession();
  }

  this.eventManager_.listen(session, 'message',
      /** @type {shaka.util.EventManager.ListenerType} */(
          this.onSessionMessage_.bind(this)));
  this.eventManager_.listen(session, 'keystatuseschange',
      /** @type {shaka.util.EventManager.ListenerType} */(
          this.onKeyStatusChange_.bind(this)));
  return session;
};


/**
 * EME key-message handler.
 *
 * @param {!MediaKeyMessageEvent} event The EME message event.
 * @private
 */
shaka.media.EmeManager.prototype.onSessionMessage_ = function(event) {
  shaka.log.info('onSessionMessage_', event);
  shaka.asserts.assert(this.drmInfo_);
  this.requestLicense_(
      event.target,
      /** @type {!shaka.player.DrmInfo} */ (this.drmInfo_),
      event.message);
};


/**
 * EME status-change handler.
 *
 * @param {!Event} event
 * @private
 */
shaka.media.EmeManager.prototype.onKeyStatusChange_ = function(event) {
  shaka.log.info('onKeyStatusChange_', event);
  var session = /** @type {!MediaKeySession} */(event.target);
  var map = session.keyStatuses;
  var i = map.values();
  for (var v = i.next(); !v.done; v = i.next()) {
    var message = shaka.media.EmeManager.KEY_STATUS_ERROR_MAP_[v.value];
    if (message) {
      var error = new Error(message);
      error.type = v.value;
      var errorEvent = shaka.util.FakeEvent.createErrorEvent(error);
      this.dispatchEvent(errorEvent);
    }
  }
};


/**
 * Requests a license.
 *
 * @param {!MediaKeySession} session An EME session object.
 * @param {!shaka.player.DrmInfo} drmInfo
 * @param {!ArrayBuffer} licenseRequestBody The license request's body.
 * @throws {TypeError}
 * @throws {Error}
 * @private
 */
shaka.media.EmeManager.prototype.requestLicense_ = function(
    session, drmInfo, licenseRequestBody) {
  shaka.log.debug('requestLicense_', session, drmInfo, licenseRequestBody);

<<<<<<< HEAD
  var info = this.createLicenseRequestInfo_(drmInfo, licenseRequestBody);
=======
  var info = this.createLicenseRequestInfo_(drmScheme, licenseRequestBody);

>>>>>>> 3d75221e
  var licenseRequest =
      new shaka.util.LicenseRequest(
          /** @type {string} */(info['url']),
          /** @type {(ArrayBuffer|?string)} */(info['body']),
          /** @type {string} */(info['method']),
          drmInfo.withCredentials,
          /** @type {Object.<string, string>} */(info['headers']),
          this.licenseRequestTimeout_);

  licenseRequest.send().then(shaka.util.TypedBind(this,
      /** @param {!Uint8Array} response */
      function(response) {
        shaka.log.info('onLicenseSuccess_', session);
        if (drmInfo.licensePostProcessor) {
          response = drmInfo.licensePostProcessor(response);
        }
        return session.update(response);
      })
  ).then(shaka.util.TypedBind(this,
      function() {
        shaka.log.info('onSessionReady_', session);
        var event = shaka.util.FakeEvent.create(
            {type: 'sessionReady', detail: session});
        this.dispatchEvent(event);
        this.numUpdates_++;
        if (this.numUpdates_ >= this.sessions_.length) {
          this.allSessionsPresumedReady_.resolve();
        }
      })
  ).catch(shaka.util.TypedBind(this,
      /** @param {*} error */
      function(error) {
        error.session = session;
        var event = shaka.util.FakeEvent.createErrorEvent(error);
        this.dispatchEvent(event);
      })
  );
};

/**
 * Standard pre-processor for PlayReady license requests.
 *
 * @param {!shaka.player.DrmSchemeInfo.LicenseRequestInfo} info The license request info.
 *
 * @private
 */
shaka.media.EmeManager.prototype.playReadyLicensePreProcessor_ = function(info){
  /*
  The playready license body is actually an XML string, so need to convert
  info.body (which is a Uint8Array, holding UTF-16 text data) to a string

  XML typically has this structure (as an example):
  <PlayReadyKeyMessage type="LicenseAcquisition">
    <LicenseAcquisition Version="1">
      <Challenge encoding="base64encoded">{Base64EncodedBinaryChallengeData}</Challenge>
      <HttpHeaders>
        <HttpHeader><name>Content-Type</name><value>text/xml; charset=utf-8</value></HttpHeader>
        <HttpHeader><name>SOAPAction</name><value>"http://schemas.microsoft.com/DRM/2007/03/protocols/AcquireLicense"</value></HttpHeader>
      </HttpHeaders>
    </LicenseAcquisition>
  </PlayReadyKeyMessage>"

  Only challenge data is sent to the server, http errors are required to be added to the XHR object in order for the
  request to be processed correctly (e.g. may need to add a SOAPAction header as in the above example)
  */

  var licenseBodyXml = String.fromCharCode.apply(null, new Uint16Array(info.body['buffer']));
  var licenseBodyXmlDom = new DOMParser().parseFromString(licenseBodyXml, "application/xml");

  var headerNames = licenseBodyXmlDom.getElementsByTagName("name");
  var headerValues = licenseBodyXmlDom.getElementsByTagName("value");

  for (var i = 0; i < headerNames.length; i++) {
    info.headers[headerNames[i].childNodes[0].nodeValue] = headerValues[i].childNodes[0].nodeValue;
  }

  info.body = window.atob(licenseBodyXmlDom.getElementsByTagName("Challenge")[0].childNodes[0].nodeValue);
}


/**
 * Creates a LicenseRequestInfo object, potentially calling a licenese request
 * pre-processor.
 *
 * @param {!shaka.player.DrmInfo} drmInfo
 * @param {!ArrayBuffer} licenseRequestBody
 * @return {!shaka.player.DrmInfo.LicenseRequestInfo} A LicenseRequestInfo
 *     object whose fields have correct types.
 * @throws TypeError if the application sets a LicenseRequestInfo field to the
 *     wrong type.
 * @throws Error if the application deletes a LicenseRequestInfo field or sets
 *     the |method| field of a LicenseRequestInfo object to something other than
 *     'GET' or 'POST'.
 * @private
 */
shaka.media.EmeManager.prototype.createLicenseRequestInfo_ = function(
    drmInfo, licenseRequestBody) {
  var info = {
    'url': drmInfo.licenseServerUrl,
    'body': licenseRequestBody.slice(0),
    'method': 'POST',
    'headers': {}
  };

  // Apply common pre-processors
<<<<<<< HEAD
  if (drmInfo.keySystem === 'com.microsoft.playready') {
    this.playReadyLicensePreProcessor_(info);
  }

  if (!drmInfo.licensePreProcessor) {
=======
  if (drmScheme.keySystem === 'com.microsoft.playready') {
    this.playReadyLicensePreProcessor_(info);
  }

  if (!drmScheme.licensePreProcessor) {
>>>>>>> 3d75221e
    return info;
  }

  // Pre-process the license request.
  drmInfo.licensePreProcessor(info);

  info.url = shaka.util.MapUtils.getString(info, 'url');
  if (info.url == null) {
    throw new Error('\'url\' cannot be null.');
  }

  // Note that the application may set |body| to null on purpose.
  if (!(info.body instanceof ArrayBuffer ||
        typeof info.body == 'string' ||
        info.body == null)) {
    throw new TypeError(
        '\'body\' must be an ArrayBuffer, a string, or null.');
  }

  info.method = shaka.util.MapUtils.getString(info, 'method');
  if (!(info.method == 'GET' || info.method == 'POST')) {
    throw new Error('\'method\' must be either \'GET\' or \'POST\'.');
  }

  info.headers = shaka.util.MapUtils.getAsInstanceType(info, 'headers', Object);
  if (info.headers == null) {
    throw new Error('\'headers\' cannot be null.');
  }

  return info;
};


/**
 * Returns the current DrmInfo.
 * @return {shaka.player.DrmInfo}
 */
shaka.media.EmeManager.prototype.getDrmInfo = function() {
  return this.drmInfo_;
};


/**
 * Sets the license request timeout in seconds.
 *
 * @param {number} timeout The license request timeout in seconds.
 */
shaka.media.EmeManager.prototype.setLicenseRequestTimeout = function(timeout) {
  shaka.asserts.assert(!isNaN(timeout));
  this.licenseRequestTimeout_ = timeout;
};


/**
 * A map of key statuses to errors.  Not every key status appears in the map,
 * in which case that key status is not treated as an error.
 *
 * @private {!Object.<string, string>}
 * @const
 */
shaka.media.EmeManager.KEY_STATUS_ERROR_MAP_ = {
  // usable, output-downscaled, and status-pending do not result in errors.
  'output-not-allowed': 'The required output protection is not available.',
  'expired': 'A required key has expired and the content cannot be decrypted.',
  'internal-error': 'An unknown error has occurred in the CDM.'
};
<|MERGE_RESOLUTION|>--- conflicted
+++ resolved
@@ -625,12 +625,7 @@
     session, drmInfo, licenseRequestBody) {
   shaka.log.debug('requestLicense_', session, drmInfo, licenseRequestBody);
 
-<<<<<<< HEAD
   var info = this.createLicenseRequestInfo_(drmInfo, licenseRequestBody);
-=======
-  var info = this.createLicenseRequestInfo_(drmScheme, licenseRequestBody);
-
->>>>>>> 3d75221e
   var licenseRequest =
       new shaka.util.LicenseRequest(
           /** @type {string} */(info['url']),
@@ -673,7 +668,7 @@
 /**
  * Standard pre-processor for PlayReady license requests.
  *
- * @param {!shaka.player.DrmSchemeInfo.LicenseRequestInfo} info The license request info.
+ * @param {!shaka.player.DrmInfo.LicenseRequestInfo} info The license request info.
  *
  * @private
  */
@@ -736,19 +731,11 @@
   };
 
   // Apply common pre-processors
-<<<<<<< HEAD
   if (drmInfo.keySystem === 'com.microsoft.playready') {
     this.playReadyLicensePreProcessor_(info);
   }
 
   if (!drmInfo.licensePreProcessor) {
-=======
-  if (drmScheme.keySystem === 'com.microsoft.playready') {
-    this.playReadyLicensePreProcessor_(info);
-  }
-
-  if (!drmScheme.licensePreProcessor) {
->>>>>>> 3d75221e
     return info;
   }
 
